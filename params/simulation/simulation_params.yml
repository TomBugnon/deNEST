--- conflicted
+++ resolved
@@ -7,10 +7,4 @@
     delete_raw_dir: True
     save_nest_raster: True
     dump_connections: False
-<<<<<<< HEAD
-    dump_dir: null
-    plot_connections: False
-    plot_dir: null
-=======
-    plot_connections: False
->>>>>>> c41d45fd
+    plot_connections: False