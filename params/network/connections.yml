network:
  topology:
    params:
      connections:

        ### Recognized fields:
        # - 'source_layers' (list): mandatory
        # - 'target_layers' (list): mandatory
        # - 'source_population' (str or None):
        #       All populations if no key of not __bool__
        # - 'source_population' (str or None):
        #       All populations if no key of not __bool__
<<<<<<< HEAD
        # - 'nest_params' (Mapping or None):
        #       Takes precedence on connection model if specified)
        # - 'params' (Mapping or None):
        #       Takes precedence on connection model if specified
=======
        # - 'params': Combined with connection_model params
>>>>>>> fd32d5cf


        ### Source area: input area ###

        # excitatory on l1 for each input population
        - source_layers: [input_layer]
          source_population: parrot_neuron
          target_layers: [l1, ]
          target_population: l1_exc
          connection: input_connection_AMPA
          params:
            recorders:
              weight_recorder: {}
        - source_layers: [input_layer]
          source_population: parrot_neuron
          target_layers: [l1]
          target_population: l1_inh
          connection: input_connection_AMPA
          params:
            synapse_label: 10010
        - source_layer: input_layer
          source_population: parrot_neuron
          target_layer: l1
          target_population: l1_inh
          connection: input_connection_NMDA
          params:
            query_synapse_label: 10010
            synapse_label: 10011
            recorders:
                weight_recorder: {}



        ### Source area: l1 ###

        # l1 excitatory horizontal
        - source_layers: [l1]
          source_population: l1_exc
          target_layers: [l1]
          target_population: l1_exc
          connection: horizontal_exc
        - source_layers: [l1]
          source_population: l1_exc
          target_layers: [l1]
          target_population: l1_inh
          connection: horizontal_exc

        # l1 inhibitory horizontal
        - source_layers: [l1]
          source_population: l1_inh
          target_layers: [l1]
          target_population: l1_exc
          connection: horizontal_inh
        - source_layers: [l1]
          source_population: l1_inh
          target_layers: [l1]
          target_population: l1_inh
          connection: horizontal_inh

        # l1 excitatory FF
        - source_layers: [l1]
          source_population: l1_exc
          target_layers: [l2]
          target_population: l2_exc
          connection: FF_exc
        - source_layers: [l1]
          source_population: l1_exc
          target_layers: [l2]
          target_population: l2_inh
          connection: FF_exc<|MERGE_RESOLUTION|>--- conflicted
+++ resolved
@@ -10,14 +10,10 @@
         #       All populations if no key of not __bool__
         # - 'source_population' (str or None):
         #       All populations if no key of not __bool__
-<<<<<<< HEAD
         # - 'nest_params' (Mapping or None):
         #       Takes precedence on connection model if specified)
         # - 'params' (Mapping or None):
         #       Takes precedence on connection model if specified
-=======
-        # - 'params': Combined with connection_model params
->>>>>>> fd32d5cf
 
 
         ### Source area: input area ###
@@ -31,6 +27,8 @@
           params:
             recorders:
               weight_recorder: {}
+        # connections to the same l1_inh neurons with both AMPA and NMDA
+        # receptors -> We use the "multisynapse model"
         - source_layers: [input_layer]
           source_population: parrot_neuron
           target_layers: [l1]
@@ -38,18 +36,16 @@
           connection: input_connection_AMPA
           params:
             synapse_label: 10010
-        - source_layer: input_layer
+        - source_layers: [input_layer]
           source_population: parrot_neuron
-          target_layer: l1
+          target_layers: [l1]
           target_population: l1_inh
-          connection: input_connection_NMDA
+          connection: input_connection_NMDA # "multisynapse" connection type
           params:
-            query_synapse_label: 10010
-            synapse_label: 10011
-            recorders:
-                weight_recorder: {}
-
-
+            query_synapse_label: 10010 # Replicate with modification the connections with this label
+            # synapse_label: 10011
+            # recorders:
+            #     weight_recorder: {}
 
         ### Source area: l1 ###
 
@@ -65,17 +61,6 @@
           target_population: l1_inh
           connection: horizontal_exc
 
-        # l1 inhibitory horizontal
-        - source_layers: [l1]
-          source_population: l1_inh
-          target_layers: [l1]
-          target_population: l1_exc
-          connection: horizontal_inh
-        - source_layers: [l1]
-          source_population: l1_inh
-          target_layers: [l1]
-          target_population: l1_inh
-          connection: horizontal_inh
 
         # l1 excitatory FF
         - source_layers: [l1]
