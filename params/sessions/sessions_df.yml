--- conflicted
+++ resolved
@@ -1,74 +1,34 @@
-<<<<<<< HEAD
 sessions:
   params:
-    order: ['warmup'] #, 'training', 'warmup', 'testing']
+    order: ['warmup', 'training'] #, 'training', 'warmup', 'testing']
     time_per_frame: 5
     max_session_sim_time: !!python/float inf
     save_recorders: True
-    dynamic_synapses: False
     shuffle_time: False
     time_shuffling_params: {}
     shuffle_in_space: False
     space_shuffling_params: {}
+    synapse_changes: []
     reset_network: False
+    unit_changes: []
   warmup:
     params:
       # Make sure the stimuli are compatible with the network dimensions
       session_stims: 'stim_df_set_df_res_100x100_contrastnorm_filter_o2.yml'
-      # session_stims: 'noise_256.yml'
+      session_stims: 'noise_256x256.yml'
       save_recorders: False
+      time_per_frame: 100.
+      synapse_changes:
+          - synapse_model: input_synapse
+            params:
+              lambda: 0.
       dynamic_synapses: False
       # NOTE: Might reset STDP synapses in a future release of NEST!
       reset_network: True
   training:
     params:
-      session_stims: ''
-      dynamic_synapses: True
-  testing:
-    params:
-      session_stims: ''
-      dynamic_synapses: True
-=======
-children:
-
-  network: {}
-  kernel: {}
-  simulation: {}
-
-  sessions:
-    sessions_order: ['warmup', 'training']
-    params:
-      time_per_frame: 5
-      max_session_sim_time: !!python/float inf
-      save_recorders: True
-      shuffle_time: False
-      time_shuffling_params: {}
-      shuffle_in_space: False
-      space_shuffling_params: {}
-      synapse_changes: []
-      reset_network: False
-      unit_changes: []
-    children:
-      warmup:
-        name: warmup
-        params:
-          # Make sure the stimuli are compatible with the network dimensions
-          session_stims: 'noise_256x256.yml'
-          save_recorders: False
-          time_per_frame: 100.
-          synapse_changes:
-              - synapse_model: input_synapse
-                params:
-                  lambda: 0.
-          # NOTE: Might reset STDP synapses in a future release of NEST!
-          reset_network: True
-      training:
-        name: training
-        params:
-          # Make sure the stimuli are compatible with the network dimensions
-          session_stims: 'stim_df_set_df_res_100x100_contrastnorm_filter_o2.yml'
-          synapse_changes:
-              - synapse_model: input_synapse
-                params:
-                  lambda: 0.01
->>>>>>> 45ba53e2
+      session_stims: 'stim_df_set_df_res_100x100_contrastnorm_filter_o2.yml'
+      synapse_changes:
+          - synapse_model: input_synapse
+            params:
+              lambda: 0.01