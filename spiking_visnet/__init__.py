--- conflicted
+++ resolved
@@ -10,7 +10,6 @@
 from .parameters import Params
 from .save import load_yaml, save_all
 from .simulation import Simulation
-<<<<<<< HEAD
 
 __all__ = ['load_params', 'init', 'simulate', 'run']
 
@@ -34,26 +33,13 @@
         for relative_path in load_yaml(path)
     ])
 
-=======
-import numpy as np
-import random
->>>>>>> 45ba53e2
 
 def init(params):
     """Initialize NEST network from the full parameter tree."""
     # Get relevant parts of the full simulation tree
-<<<<<<< HEAD
     network_params = params.c['network']
     kernel_params = params.c['kernel']
     sim_params = params.c['simulation']
-=======
-    network_params = params['children']['network']['children']
-    kernel_params = params['children']['kernel']
-    sim_params = params['children']['simulation']
-    print('Set python seeds')
-    set_python_seed(kernel_params.get('python_seed', 94))
-    print('Initializing network...')
->>>>>>> 45ba53e2
     # Build the network object
     network = Network(network_params, sim_params)
     # Initialize kernel + network in NEST
@@ -92,10 +78,4 @@
     # Initialize kernel and network
     network = init(params)
     # Simulate and save.
-    simulate(network, params)
-
-
-def set_python_seed(seed):
-    """Set all random modules' seed."""
-    np.random.seed(seed)
-    random.seed(seed)+    simulate(network, params)