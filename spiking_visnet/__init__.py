--- conflicted
+++ resolved
@@ -89,13 +89,8 @@
     if params.c['simulation'].get('dump_connections', False):
         sim.dump_connections()
     # Plot network's connections
-<<<<<<< HEAD
-    if params.c['simulation']['plot_connections']:
+    if params.c['simulation'].get('plot_connections', False):
         sim.plot_connections()
     # Dump network's incoming connection numbers per layer
     if params.c['simulation'].get('dump_connection_numbers', False):
-        sim.dump_connection_numbers()
-=======
-    if params.c['simulation'].get('plot_connections', False):
-        sim.plot_connections()
->>>>>>> b9aa2ad4
+        sim.dump_connection_numbers()