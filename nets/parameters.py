#!/usr/bin/env python3
# -*- coding: utf-8 -*-
# parameters.py

"""Provide the ``Tree``, ``Scope``, and ``Params`` class."""

# pylint: disable=attribute-defined-outside-init,no-member
# pylint: disable=too-few-public-methods,too-many-ancestors

import os
from collections import ChainMap, UserDict
from collections.abc import Mapping
from pprint import pformat

import yaml


class InvalidTreeError(ValueError):
    """Raised when a mapping is not a valid ``Tree``."""

    pass


class Tree(UserDict):
    """A tree of dictionary-like nodes.

    Note that the order of traversals is undefined.

    Keyword Args:
        mapping (Mapping): A dictionary-like object that maps names to
            children, but with a special key-value pair containing the node's
            data. Defaults to an empty dictionary.
        data_key (Hashable) type: The special key of ``mapping`` that maps to
            the node's data. Defaults to ``DEFAULT_DATA_KEY``.

    Attributes:
        c (dict): A dictionary of named children.
        p (type(self)): The parent of this node.
    """

    DEFAULT_DATA_KEY = 'data'

    def __init__(self, mapping=None, data_key=None, validate=True):
        self.data_key = data_key or self.DEFAULT_DATA_KEY
        # Validate mapping.
        if mapping is None:
            mapping = dict()
        if validate:
            mapping = self.validate(mapping)
        # Put data into self.
        super().__init__(mapping.get(self.data_key, dict()))
        # Default parent is an empty dictionary so dictionary-related errors
        # are raised when traversing upwards.
        self.p = dict()  # pylint: disable=invalid-name
        # Create named child nodes, if any.
        self.c = {  # pylint: disable=invalid-name
            name: type(self)(child, data_key=self.data_key, validate=False)
            for name, child in mapping.items()
            if name != self.data_key
        }
        # Set the parent references on children.
        for child in self.c.values():
            child.p = self

    def __repr__(self, data=None):
        if data is None:
            data = self.data
        return '{cls}[{num_children}]({data})'.format(
            cls=self.__class__.__name__, num_children=len(self.c), data=data)

    def __eq__(self, other):
        """Trees are equal when their data and children are equal.

        Note that parents can differ.
        """
        return self.data == other.data and self.c == other.c

    def get_node(self, *names):
        """Traverse the tree downward to get a node.

        If ``name`` is not a tuple, returns just the child node of that name.
        """
        name, descendants = names[0], names[1:]
        if descendants:
            return self.get_node(name).get_node(*descendants)
        try:
            return self.c[name]
        except KeyError:
            raise KeyError(f'no child named `{name}`')

    def ancestors(self):
        """Generate the ancestors of this node.

        Includes self as the first element.
        """
        try:
            yield self
            yield from self.p.ancestors()
        except AttributeError:
            return

    def keys(self):
        yield from iter(self)

    def children(self):
        """Generate the child nodes (in undefined order)."""
        yield from self.c.values()

    def named_children(self):
        """Generate the (name, node) pairs of children (in undefined order)."""
        yield from self.c.items()

    @property
    def num_children(self):
        """The number of children."""
        return len(self.c)

    def leaves(self):
        """Generate the leaf nodes (in undefined order)."""
        # Base case: leaf
        if not self.c:
            yield self
            return
        # Recursive case: not a leaf
        for child in self.children():
            yield from child.leaves()

    def named_leaves(self, _name=None):
        """Generate the named and nodes of the leaves (in undefined order)."""
        # Base case: leaf
        if not self.c:
            yield (_name, self)
            return
        # Recursive case: not a leaf
        for name, child in self.named_children():
            yield from child.named_leaves(_name=name)

    @classmethod
    def merge(cls, *trees):
        """Merge trees into a new tree. Earlier trees take precedence.

        If a node exists at the same location in more than one tree and these
        nodes have duplicate keys, the values from the nodes in the trees that
        appear earlier in the argument list will take precedence over those
        from later trees.
        """
        merged = cls()
        # Merge data.
        merged.data = dict(ChainMap(*(tree.data for tree in trees)))
        # Merge children recursively.
        all_names = set.union(*[set(tree.c.keys()) for tree in trees])
        merged.c = {
            name: cls.merge(*[tree.c.get(name, cls()) for tree in trees])
            for name in all_names
        }
        # Update parent references.
        for child in merged.children():
            child.p = merged
        return merged

    @classmethod
    def load(cls, *path):
        """Load a YAML representation of a tree."""
        with open(os.path.join(*path), 'rt') as tree:
            return cls(yaml.load(tree))

    def validate(self, mapping, path=None):
        """Check that a mapping is a valid ``Tree``."""
        if path is None:
            path = list()
        if mapping:
            self._validate(mapping, path)
            for name, child in mapping.items():
                # Validate data
                if name == self.data_key:
                    self._validate(child, path)
                # Validate children
                else:
                    self.validate(child, path + [name])
        return mapping

    @staticmethod
    def _validate(mapping, path):
        if not isinstance(mapping, Mapping):
            raise InvalidTreeError('invalid tree at {node}:\n{mapping}'.format(
                node=f'node {path}' if path else 'root node',
                mapping=pformat(mapping, indent=2)))


class Scope(Tree):
    """A tree of dict-like nodes that inherit and override ancestors' data."""
    # Append Tree docstring
    __doc__ += '\n' + '\n'.join(Tree.__doc__.split('\n')[1:])

    def _all_data(self):
        # Access underlying data dictionary to avoid infinite recursion
        return dict(ChainMap(*[a.data for a in self.ancestors()]))

    def __repr__(self):  # pylint: disable=signature-differs
        return super().__repr__(data=self._all_data())

    def __missing__(self, key):
        """Traverse the tree upwards to find the value."""
        return self.p[key]

    def __contains__(self, key):
        """Return whether key is in self or any ancestor."""
        return super().__contains__(key) or key in self.p

    def __iter__(self):
        """Iterate over keys, including inherited ones.

        Deeper values override shallower values.
        """
        yield from self._all_data().keys()


class Params(Scope):
    """A tree of parameters.

    Supports traversal by access with tuples.
    """
    # Insert Tree docstring
    __doc__ += '\n'.join(Tree.__doc__.split('\n')[1:])
    # Append examples
    __doc__ += """
    Examples:
        Accessing with a tuple traverses the tree:

        >>> parameters = Params(
        ...     {'c1': {'c2': {'params': {'last_key': 'value'}}}}
        ... )
        >>> parameters[('c1', 'c2', 'last_key')]
        'param_value'

        Values can be set similarly:

        >>> parameters[('c1', 'c2', 'last_key')] = 'new_value'
        >>> parameters[('c1', 'c2', 'last_key')]
        'new_value'

        This also works with ``get()`` and ``in``:

        >>> parameters.get(('c1', 'c2', 'last_key'))
        True
        >>> parameters.get(('c1', 'c2', 'not_there'), 'default_value')
        'default_value'
        >>> ('c1', 'c2', 'last_key') in parameters
        True
    """

    DEFAULT_DATA_KEY = 'params'

    def __getitem__(self, key):
        if isinstance(key, tuple):
            return self.get_node(*key[:-1])[key[-1]]
        return super().__getitem__(key)

    def __setitem__(self, key, value):
        if isinstance(key, tuple):
            self[key[:-1]][key[-1]] = value
        else:
            super().__setitem__(key, value)

    def __contains__(self, key):
        if isinstance(key, tuple):
            try:
                return key[-1] in self.get_node(*key[:-1])
            except KeyError:
                return False
<<<<<<< HEAD
        return super().__contain__(key)
=======
        return super().__contains__(key)
>>>>>>> ea46ee88

    def get(self, key, default=None):
        """See dict.get()."""
        try:
            return self[key]
        except KeyError:
            return default<|MERGE_RESOLUTION|>--- conflicted
+++ resolved
@@ -268,11 +268,7 @@
                 return key[-1] in self.get_node(*key[:-1])
             except KeyError:
                 return False
-<<<<<<< HEAD
-        return super().__contain__(key)
-=======
         return super().__contains__(key)
->>>>>>> ea46ee88
 
     def get(self, key, default=None):
         """See dict.get()."""
